/**
 * Yarn plugin for mapping package versions through a catalog.yml file using a custom protocol.
 *
 * Features:
 * - Allows defining sets of package versions in a central catalog.yml file
 * - Provides a "catalog:" protocol for referencing these versions
 * - Supports nesting of protocols for integration with other custom protocol plugins
 * - Automatically falls back to npm: protocol for unqualified versions
 *
 * Usage:
 * 1. Create a catalog.yml file in your workspace root
 * 2. Define version aliases in the file (e.g., stable: { react: "18.0.0" })
 * 3. Reference these versions in package.json using the catalog: protocol
 *    (e.g., "react": "catalog:stable")
 *
 * Chained Protocol Resolution:
 * This plugin also supports resolving nested custom protocols. For example:
 *
 * catalog.yml:
 * ```
 * stable:
 *   react: "custom-protocol:18.0.0"
 * ```
 *
 * package.json:
 * ```
 * "dependencies": {
 *   "react": "catalog:stable"
 * }
 * ```
 *
 * This will first resolve to "custom-protocol:18.0.0" and then further resolve
 * that protocol using any other plugins that handle the custom-protocol.
 */

import { Plugin, Project, Descriptor, structUtils } from "@yarnpkg/core";
import {
  CatalogConfigurationReader,
  CatalogConfigurationError,
} from "./configuration";

const CATALOG_PROTOCOL = "catalog:";

// Create a singleton instance of our configuration reader
const configReader = new CatalogConfigurationReader();

/**
 * Determines whether a version string contains a protocol that needs further resolution
 * from another plugin.
 *
 * This function uses a more sophisticated approach than hardcoding a list of known protocols:
 * 1. It attempts to parse the version as a descriptor using Yarn's structUtils
 * 2. If parsing succeeds and the result isn't identical to the input (meaning it was recognized),
 *    and it's not our own protocol, it's likely a protocol handled by another plugin
 * 3. If parsing fails, it might be a custom protocol that needs special handling
 *
 * This approach is more future-proof than hardcoding known protocols, as it will
 * automatically work with new protocols added in future Yarn versions.
 *
 * @param version - The version string to check (e.g., "npm:1.0.0", "test-protocol:1.0.0")
 * @param project - The Yarn project instance
 * @returns True if the version contains a protocol that needs further resolution
 */
function isNestedProtocol(version: string, project: Project): boolean {
  // If no protocol indicator, it's not a protocol
  if (!version.includes(":")) return false;

  try {
    // Try to parse this as a descriptor to see if the protocol matches our own
    const testDescriptor = structUtils.parseDescriptor(version, true);

    // If we can parse it as a valid descriptor and it's not our own protocol,
    // check if any other plugin might handle it
    if (
      testDescriptor.range !== version &&
      !testDescriptor.range.startsWith(CATALOG_PROTOCOL)
    ) {
      // This is a valid protocol that's not our own - needs further resolution
      return true;
    }

    return false;
  } catch (e) {
    // If we can't parse it, it's likely a protocol Yarn doesn't recognize natively
    // Therefore it might need further resolution by a plugin
    return true;
  }
}

const plugin: Plugin = {
  hooks: {
    reduceDependency: async (
      dependency: Descriptor,
      project: Project,
      initialContext: any
    ) => {
      // Skip if not our protocol or if this is a recursive call
      if (
        !dependency.range.startsWith(CATALOG_PROTOCOL) ||
        initialContext?.isRecursive
      ) {
        return dependency;
      }

      try {
        // Extract the alias from the range
        const catalogAlias = dependency.range.slice(CATALOG_PROTOCOL.length);
<<<<<<< HEAD

        const dependencyName =
          dependency.scope?.length > 0
            ? `@${dependency.scope}/${dependency.name}`
            : dependency.name;
=======
        const dependencyName = structUtils.stringifyIdent(dependency);
>>>>>>> 8ff61da5

        // Get the actual version from catalog.yml
        const range = await configReader.getRange(
          project,
          catalogAlias,
          dependencyName
        );

        // Create a new descriptor with the resolved version
        const resolvedDescriptor = structUtils.makeDescriptor(
          structUtils.makeIdent(dependency.scope, dependency.name),
          range
        );

        // Check if this version contains another protocol that needs resolution
        if (isNestedProtocol(version, project)) {
          // Store a reference to our own hook
          const ourHook = plugin.hooks.reduceDependency;

          // Use a different approach: manually iterate through plugins' hooks
          for (const p of project.configuration.plugins.values()) {
            if (!p.hooks?.reduceDependency) continue;
            if (p.hooks.reduceDependency === ourHook) continue; // Skip ourselves

            // Try to resolve with other plugins
            const result = await p.hooks.reduceDependency(
              resolvedDescriptor,
              project,
              null,
              null,
              {}
            );

            // If another plugin handled it, return the result
            if (result !== resolvedDescriptor) {
              return result;
            }
          }

          // No plugin handled it - return as is
          return resolvedDescriptor;
        }

        return resolvedDescriptor;
      } catch (error) {
        if (error instanceof CatalogConfigurationError) {
          throw new Error(
            `Failed to resolve ${structUtils.stringifyDescriptor(
              dependency
            )}: ${error.message}`
          );
        }
        throw error;
      }
    },
  },
};

// Export the plugin factory
export default plugin;<|MERGE_RESOLUTION|>--- conflicted
+++ resolved
@@ -105,15 +105,7 @@
       try {
         // Extract the alias from the range
         const catalogAlias = dependency.range.slice(CATALOG_PROTOCOL.length);
-<<<<<<< HEAD
-
-        const dependencyName =
-          dependency.scope?.length > 0
-            ? `@${dependency.scope}/${dependency.name}`
-            : dependency.name;
-=======
         const dependencyName = structUtils.stringifyIdent(dependency);
->>>>>>> 8ff61da5
 
         // Get the actual version from catalog.yml
         const range = await configReader.getRange(
@@ -129,7 +121,7 @@
         );
 
         // Check if this version contains another protocol that needs resolution
-        if (isNestedProtocol(version, project)) {
+        if (isNestedProtocol(range, project)) {
           // Store a reference to our own hook
           const ourHook = plugin.hooks.reduceDependency;
 
